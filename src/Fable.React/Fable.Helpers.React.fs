module Fable.Helpers.React

open FSharp.Reflection
open Fable.Core
open Fable.Core.JsInterop
open Fable.Import

module rec Props =
    type IProp =
        interface end

    type IHTMLProp =
        inherit IProp

    type IFragmentProp =
        inherit IProp

    type FragmentProp =
        | Key of string
        interface IFragmentProp

    type Prop =
        | Key of string
        | Ref of (Browser.Element->unit)
        interface IHTMLProp

    type DangerousHtml = {
        __html: string
    }

    type DOMAttr =
        | DangerouslySetInnerHTML of DangerousHtml
        | OnCut of (React.ClipboardEvent -> unit)
        | OnPaste of (React.ClipboardEvent -> unit)
        | OnCompositionEnd of (React.CompositionEvent -> unit)
        | OnCompositionStart of (React.CompositionEvent -> unit)
        | OnCopy of (React.ClipboardEvent -> unit)
        | OnCompositionUpdate of (React.CompositionEvent -> unit)
        | OnFocus of (React.FocusEvent -> unit)
        | OnBlur of (React.FocusEvent -> unit)
        | OnChange of (React.FormEvent -> unit)
        | OnInput of (React.FormEvent -> unit)
        | OnSubmit of (React.FormEvent -> unit)
        | OnReset of (React.FormEvent -> unit)
        | OnLoad of (React.SyntheticEvent -> unit)
        | OnError of (React.SyntheticEvent -> unit)
        | OnKeyDown of (React.KeyboardEvent -> unit)
        | OnKeyPress of (React.KeyboardEvent -> unit)
        | OnKeyUp of (React.KeyboardEvent -> unit)
        | OnAbort of (React.SyntheticEvent -> unit)
        | OnCanPlay of (React.SyntheticEvent -> unit)
        | OnCanPlayThrough of (React.SyntheticEvent -> unit)
        | OnDurationChange of (React.SyntheticEvent -> unit)
        | OnEmptied of (React.SyntheticEvent -> unit)
        | OnEncrypted of (React.SyntheticEvent -> unit)
        | OnEnded of (React.SyntheticEvent -> unit)
        | OnLoadedData of (React.SyntheticEvent -> unit)
        | OnLoadedMetadata of (React.SyntheticEvent -> unit)
        | OnLoadStart of (React.SyntheticEvent -> unit)
        | OnPause of (React.SyntheticEvent -> unit)
        | OnPlay of (React.SyntheticEvent -> unit)
        | OnPlaying of (React.SyntheticEvent -> unit)
        | OnProgress of (React.SyntheticEvent -> unit)
        | OnRateChange of (React.SyntheticEvent -> unit)
        | OnSeeked of (React.SyntheticEvent -> unit)
        | OnSeeking of (React.SyntheticEvent -> unit)
        | OnStalled of (React.SyntheticEvent -> unit)
        | OnSuspend of (React.SyntheticEvent -> unit)
        | OnTimeUpdate of (React.SyntheticEvent -> unit)
        | OnVolumeChange of (React.SyntheticEvent -> unit)
        | OnWaiting of (React.SyntheticEvent -> unit)
        | OnClick of (React.MouseEvent -> unit)
        | OnContextMenu of (React.MouseEvent -> unit)
        | OnDoubleClick of (React.MouseEvent -> unit)
        | OnDrag of (React.DragEvent -> unit)
        | OnDragEnd of (React.DragEvent -> unit)
        | OnDragEnter of (React.DragEvent -> unit)
        | OnDragExit of (React.DragEvent -> unit)
        | OnDragLeave of (React.DragEvent -> unit)
        | OnDragOver of (React.DragEvent -> unit)
        | OnDragStart of (React.DragEvent -> unit)
        | OnDrop of (React.DragEvent -> unit)
        | OnMouseDown of (React.MouseEvent -> unit)
        | OnMouseEnter of (React.MouseEvent -> unit)
        | OnMouseLeave of (React.MouseEvent -> unit)
        | OnMouseMove of (React.MouseEvent -> unit)
        | OnMouseOut of (React.MouseEvent -> unit)
        | OnMouseOver of (React.MouseEvent -> unit)
        | OnMouseUp of (React.MouseEvent -> unit)
        | OnSelect of (React.SyntheticEvent -> unit)
        | OnTouchCancel of (React.TouchEvent -> unit)
        | OnTouchEnd of (React.TouchEvent -> unit)
        | OnTouchMove of (React.TouchEvent -> unit)
        | OnTouchStart of (React.TouchEvent -> unit)
        | OnScroll of (React.UIEvent -> unit)
        | OnWheel of (React.WheelEvent -> unit)
        | OnAnimationStart of (React.AnimationEvent -> unit)
        | OnAnimationEnd of (React.AnimationEvent -> unit)
        | OnAnimationIteration of (React.AnimationEvent -> unit)
        | OnTransitionEnd of (React.TransitionEvent -> unit)
        interface IHTMLProp

    type SVGAttr =
        | ClipPath of string
        | Cx of obj
        | Cy of obj
        | D of string
        | Dx of obj
        | Dy of obj
        | Fill of string
        | FillOpacity of obj
        | FontFamily of string
        | FontSize of obj
        | Fx of obj
        | Fy of obj
        | GradientTransform of string
        | GradientUnits of string
        | Height of obj
        | MarkerEnd of string
        | MarkerMid of string
        | MarkerStart of string
        | Offset of obj
        | Opacity of obj
        | PatternContentUnits of string
        | PatternUnits of string
        | Points of string
        | PreserveAspectRatio of string
        | R of obj
        | Rx of obj
        | Ry of obj
        | SpreadMethod of string
        | StopColor of string
        | StopOpacity of obj
        | Stroke of string
        | StrokeDasharray of string
        | StrokeLinecap of string
        | StrokeMiterlimit of string
        | StrokeOpacity of obj
        | StrokeWidth of obj
        | TextAnchor of string
        | Transform of string
        | Version of string
        | ViewBox of string
        | Width of obj
        | X1 of obj
        | X2 of obj
        | X of obj
        | XlinkActuate of string
        | XlinkArcrole of string
        | XlinkHref of string
        | XlinkRole of string
        | XlinkShow of string
        | XlinkTitle of string
        | XlinkType of string
        | XmlBase of string
        | XmlLang of string
        | XmlSpace of string
        | Y1 of obj
        | Y2 of obj
        | Y of obj
        /// If you are searching for a way to provide a value not supported by this DSL then use something like: CSSProp.Custom ("align-content", "center")
        | [<Erase>] Custom of string * obj
        interface IProp

    type HTMLAttr =
        | DefaultChecked of bool
        | DefaultValue of obj
        | Accept of string
        | AcceptCharset of string
        | AccessKey of string
        | Action of string
        | AllowFullScreen of bool
        | AllowTransparency of bool
        | Alt of string
        | [<CompiledName("aria-haspopup")>] AriaHasPopup of bool
        | [<CompiledName("aria-expanded")>] AriaExpanded of bool
        | Async of bool
        | AutoComplete of string
        | AutoFocus of bool
        | AutoPlay of bool
        | Capture of bool
        | CellPadding of obj
        | CellSpacing of obj
        | CharSet of string
        | Challenge of string
        | Checked of bool
        | ClassID of string
        | ClassName of string
        /// Alias of ClassName
        | [<CompiledName("className")>] Class of string
        | Cols of int
        | ColSpan of int
        | Content of string
        | ContentEditable of bool
        | ContextMenu of string
        | Controls of bool
        | Coords of string
        | CrossOrigin of string
        // | Data of string
        | [<CompiledName("data-toggle")>] DataToggle of string
        | DateTime of string
        | Default of bool
        | Defer of bool
        | Dir of string
        | Disabled of bool
        | Download of obj
        | Draggable of bool
        | EncType of string
        | Form of string
        | FormAction of string
        | FormEncType of string
        | FormMethod of string
        | FormNoValidate of bool
        | FormTarget of string
        | FrameBorder of obj
        | Headers of string
        | Height of obj
        | Hidden of bool
        | High of float
        | Href of string
        | HrefLang of string
        | HtmlFor of string
        | HttpEquiv of string
        | Icon of string
        | Id of string
        | InputMode of string
        | Integrity of string
        | Is of string
        | KeyParams of string
        | KeyType of string
        | Kind of string
        | Label of string
        | Lang of string
        | List of string
        | Loop of bool
        | Low of float
        | Manifest of string
        | MarginHeight of float
        | MarginWidth of float
        | Max of obj
        | MaxLength of float
        | Media of string
        | MediaGroup of string
        | Method of string
        | Min of obj
        | MinLength of float
        | Multiple of bool
        | Muted of bool
        | Name of string
        | NoValidate of bool
        | Open of bool
        | Optimum of float
        | Pattern of string
        | Placeholder of string
        | Poster of string
        | Preload of string
        | RadioGroup of string
        | ReadOnly of bool
        | Rel of string
        | Required of bool
        | Role of string
        | Rows of int
        | RowSpan of int
        | Sandbox of string
        | Scope of string
        | Scoped of bool
        | Scrolling of string
        | Seamless of bool
        | Selected of bool
        | Shape of string
        | Size of float
        | Sizes of string
        | Span of float
        | SpellCheck of bool
        | Src of string
        | SrcDoc of string
        | SrcLang of string
        | SrcSet of string
        | Start of float
        | Step of obj
        | Summary of string
        | TabIndex of int
        | Target of string
        | Title of string
        | Type of string
        | UseMap of string
        | Value of obj
        | Width of obj
        | Wmode of string
        | Wrap of string
        | About of string
        | Datatype of string
        | Inlist of obj
        | Prefix of string
        | Property of string
        | Resource of string
        | Typeof of string
        | Vocab of string
        | AutoCapitalize of string
        | AutoCorrect of string
        | AutoSave of string
        // | Color of string // Conflicts with CSSProp, shouldn't be used in HTML5
        | ItemProp of string
        | ItemScope of bool
        | ItemType of string
        | ItemID of string
        | ItemRef of string
        | Results of float
        | Security of string
        | Unselectable of bool
        | [<Erase>] Custom of string * obj
#if !FABLE_COMPILER
        | Style of CSSProp list
        | Data of string * obj
#endif
        interface IHTMLProp

    type CSSProp =
        | AlignContent of obj
        | AlignItems of obj
        | AlignSelf of obj
        | AlignmentAdjust of obj
        | AlignmentBaseline of obj
        | All of obj
        | Animation of obj
        | AnimationDelay of obj
        | AnimationDirection of obj
        | AnimationDuration of obj
        | AnimationFillMode of obj
        | AnimationIterationCount of obj
        | AnimationName of obj
        | AnimationPlayState of obj
        | AnimationTimingFunction of obj
        | Appearance of obj
        | BackfaceVisibility of obj
        | Background of obj
        | BackgroundAttachment of obj
        | BackgroundBlendMode of obj
        | BackgroundClip of obj
        | BackgroundColor of obj
        | BackgroundComposite of obj
        | BackgroundImage of obj
        | BackgroundOrigin of obj
        | BackgroundPosition of obj
        | BackgroundPositionX of obj
        | BackgroundPositionY of obj
        | BackgroundRepeat of obj
        | BackgroundSize of obj
        | BaselineShift of obj
        | Behavior of obj
        | BlockSize of obj
        | Border of obj
        | BorderBlockEnd of obj
        | BorderBlockEndColor of obj
        | BorderBlockEndStyle of obj
        | BorderBlockEndWidth of obj
        | BorderBlockStart of obj
        | BorderBlockStartColor of obj
        | BorderBlockStartStyle of obj
        | BorderBlockStartWidth of obj
        | BorderBottom of obj
        | BorderBottomColor of obj
        | BorderBottomLeftRadius of obj
        | BorderBottomRightRadius of obj
        | BorderBottomStyle of obj
        | BorderBottomWidth of obj
        | BorderCollapse of obj
        | BorderColor of obj
        | BorderCornerShape of obj
        | BorderImage of obj
        | BorderImageOutset of obj
        | BorderImageRepeat of obj
        | BorderImageSlice of obj
        | BorderImageSource of obj
        | BorderImageWidth of obj
        | BorderInlineEnd of obj
        | BorderInlineEndColor of obj
        | BorderInlineEndStyle of obj
        | BorderInlineEndWidth of obj
        | BorderInlineStart of obj
        | BorderInlineStartColor of obj
        | BorderInlineStartStyle of obj
        | BorderInlineStartWidth of obj
        | BorderLeft of obj
        | BorderLeftColor of obj
        | BorderLeftStyle of obj
        | BorderLeftWidth of obj
        | BorderRadius of obj
        | BorderRight of obj
        | BorderRightColor of obj
        | BorderRightStyle of obj
        | BorderRightWidth of obj
        | BorderSpacing of obj
        | BorderStyle of obj
        | BorderTop of obj
        | BorderTopColor of obj
        | BorderTopLeftRadius of obj
        | BorderTopRightRadius of obj
        | BorderTopStyle of obj
        | BorderTopWidth of obj
        | BorderWidth of obj
        | Bottom of obj
        | BoxAlign of obj
        | BoxDecorationBreak of obj
        | BoxDirection of obj
        | BoxFlex of obj
        | BoxFlexGroup of obj
        | BoxLineProgression of obj
        | BoxLines of obj
        | BoxOrdinalGroup of obj
        | BoxShadow of obj
        | BoxSizing of obj
        | BreakAfter of obj
        | BreakBefore of obj
        | BreakInside of obj
        | CaptionSide of obj
        | CaretColor of obj
        | Clear of obj
        | Clip of obj
        | ClipPath of obj
        | ClipRule of obj
        | Color of obj
        | ColorInterpolation of obj
        | ColorInterpolationFilters of obj
        | ColorProfile of obj
        | ColorRendering of obj
        | ColumnCount of obj
        | ColumnFill of obj
        | ColumnGap of obj
        | ColumnRule of obj
        | ColumnRuleColor of obj
        | ColumnRuleStyle of obj
        | ColumnRuleWidth of obj
        | ColumnSpan of obj
        | ColumnWidth of obj
        | Columns of obj
        | Content of obj
        | CounterIncrement of obj
        | CounterReset of obj
        | Cue of obj
        | CueAfter of obj
        | Cursor of obj
        | Direction of obj
        | Display of obj
        | DominantBaseline of obj
        | EmptyCells of obj
        | EnableBackground of obj
        | Fill of obj
        | FillOpacity of obj
        | FillRule of obj
        | Filter of obj
        | Flex of obj
        | FlexAlign of obj
        | FlexBasis of obj
        | FlexDirection of obj
        | FlexFlow of obj
        | FlexGrow of obj
        | FlexItemAlign of obj
        | FlexLinePack of obj
        | FlexOrder of obj
        | FlexShrink of obj
        | FlexWrap of obj
        | Float of obj
        | FloodColor of obj
        | FloodOpacity of obj
        | FlowFrom of obj
        | Font of obj
        | FontFamily of obj
        | FontFeatureSettings of obj
        | FontKerning of obj
        | FontLanguageOverride of obj
        | FontSize of obj
        | FontSizeAdjust of obj
        | FontStretch of obj
        | FontStyle of obj
        | FontSynthesis of obj
        | FontVariant of obj
        | FontVariantAlternates of obj
        | FontVariantCaps of obj
        | FontVariantEastAsian of obj
        | FontVariantLigatures of obj
        | FontVariantNumeric of obj
        | FontVariantPosition of obj
        | FontWeight of obj
        | GlyphOrientationHorizontal of obj
        | GlyphOrientationVertical of obj
        | Grid of obj
        | GridArea of obj
        | GridAutoColumns of obj
        | GridAutoFlow of obj
        | GridAutoRows of obj
        | GridColumn of obj
        | GridColumnEnd of obj
        | GridColumnGap of obj
        | GridColumnStart of obj
        | GridGap of obj
        | GridRow of obj
        | GridRowEnd of obj
        | GridRowGap of obj
        | GridRowPosition of obj
        | GridRowSpan of obj
        | GridRowStart of obj
        | GridTemplate of obj
        | GridTemplateAreas of obj
        | GridTemplateColumns of obj
        | GridTemplateRows of obj
        | HangingPunctuation of obj
        | Height of obj
        | HyphenateLimitChars of obj
        | HyphenateLimitLines of obj
        | HyphenateLimitZone of obj
        | Hyphens of obj
        | ImageOrientation of obj
        | ImageRendering of obj
        | ImageResolution of obj
        | ImeMode of obj
        | InlineSize of obj
        | Isolation of obj
        | JustifyContent of obj
        | Kerning of obj
        | LayoutGrid of obj
        | LayoutGridChar of obj
        | LayoutGridLine of obj
        | LayoutGridMode of obj
        | LayoutGridType of obj
        | Left of obj
        | LetterSpacing of obj
        | LightingColor of obj
        | LineBreak of obj
        | LineClamp of obj
        | LineHeight of obj
        | ListStyle of obj
        | ListStyleImage of obj
        | ListStylePosition of obj
        | ListStyleType of obj
        | Margin of obj
        | MarginBlockEnd of obj
        | MarginBlockStart of obj
        | MarginBottom of obj
        | MarginInlineEnd of obj
        | MarginInlineStart of obj
        | MarginLeft of obj
        | MarginRight of obj
        | MarginTop of obj
        | MarkerEnd of obj
        | MarkerMid of obj
        | MarkerStart of obj
        | MarqueeDirection of obj
        | MarqueeStyle of obj
        | Mask of obj
        | MaskBorder of obj
        | MaskBorderRepeat of obj
        | MaskBorderSlice of obj
        | MaskBorderSource of obj
        | MaskBorderWidth of obj
        | MaskClip of obj
        | MaskComposite of obj
        | MaskImage of obj
        | MaskMode of obj
        | MaskOrigin of obj
        | MaskPosition of obj
        | MaskRepeat of obj
        | MaskSize of obj
        | MaskType of obj
        | MaxFontSize of obj
        | MaxHeight of obj
        | MaxWidth of obj
        | MinBlockSize of obj
        | MinHeight of obj
        | MinInlineSize of obj
        | MinWidth of obj
        | MixBlendMode of obj
        | ObjectFit of obj
        | ObjectPosition of obj
        | OffsetBlockEnd of obj
        | OffsetBlockStart of obj
        | OffsetInlineEnd of obj
        | OffsetInlineStart of obj
        | Opacity of obj
        | Order of obj
        | Orphans of obj
        | Outline of obj
        | OutlineColor of obj
        | OutlineOffset of obj
        | OutlineStyle of obj
        | OutlineWidth of obj
        | Overflow of obj
        | OverflowStyle of obj
        | OverflowWrap of obj
        | OverflowX of obj
        | OverflowY of obj
        | Padding of obj
        | PaddingBlockEnd of obj
        | PaddingBlockStart of obj
        | PaddingBottom of obj
        | PaddingInlineEnd of obj
        | PaddingInlineStart of obj
        | PaddingLeft of obj
        | PaddingRight of obj
        | PaddingTop of obj
        | PageBreakAfter of obj
        | PageBreakBefore of obj
        | PageBreakInside of obj
        | Pause of obj
        | PauseAfter of obj
        | PauseBefore of obj
        | Perspective of obj
        | PerspectiveOrigin of obj
        | PointerEvents of obj
        | Position of obj
        | PunctuationTrim of obj
        | Quotes of obj
        | RegionFragment of obj
        | Resize of obj
        | RestAfter of obj
        | RestBefore of obj
        | Right of obj
        | RubyAlign of obj
        | RubyMerge of obj
        | RubyPosition of obj
        | ScrollBehavior of obj
        | ScrollSnapCoordinate of obj
        | ScrollSnapDestination of obj
        | ScrollSnapType of obj
        | ShapeImageThreshold of obj
        | ShapeInside of obj
        | ShapeMargin of obj
        | ShapeOutside of obj
        | ShapeRendering of obj
        | Speak of obj
        | SpeakAs of obj
        | StopColor of obj
        | StopOpacity of obj
        | Stroke of obj
        | StrokeDasharray of obj
        | StrokeDashoffset of obj
        | StrokeLinecap of obj
        | StrokeLinejoin of obj
        | StrokeMiterlimit of obj
        | StrokeOpacity of obj
        | StrokeWidth of obj
        | TabSize of obj
        | TableLayout of obj
        | TextAlign of obj
        | TextAlignLast of obj
        | TextAnchor of obj
        | TextCombineUpright of obj
        | TextDecoration of obj
        | TextDecorationColor of obj
        | TextDecorationLine of obj
        | TextDecorationLineThrough of obj
        | TextDecorationNone of obj
        | TextDecorationOverline of obj
        | TextDecorationSkip of obj
        | TextDecorationStyle of obj
        | TextDecorationUnderline of obj
        | TextEmphasis of obj
        | TextEmphasisColor of obj
        | TextEmphasisPosition of obj
        | TextEmphasisStyle of obj
        | TextHeight of obj
        | TextIndent of obj
        | TextJustify of obj
        | TextJustifyTrim of obj
        | TextKashidaSpace of obj
        | TextLineThrough of obj
        | TextLineThroughColor of obj
        | TextLineThroughMode of obj
        | TextLineThroughStyle of obj
        | TextLineThroughWidth of obj
        | TextOrientation of obj
        | TextOverflow of obj
        | TextOverline of obj
        | TextOverlineColor of obj
        | TextOverlineMode of obj
        | TextOverlineStyle of obj
        | TextOverlineWidth of obj
        | TextRendering of obj
        | TextScript of obj
        | TextShadow of obj
        | TextTransform of obj
        | TextUnderlinePosition of obj
        | TextUnderlineStyle of obj
        | Top of obj
        | TouchAction of obj
        | Transform of obj
        | TransformBox of obj
        | TransformOrigin of obj
        | TransformOriginZ of obj
        | TransformStyle of obj
        | Transition of obj
        | TransitionDelay of obj
        | TransitionDuration of obj
        | TransitionProperty of obj
        | TransitionTimingFunction of obj
        | UnicodeBidi of obj
        | UnicodeRange of obj
        | UserFocus of obj
        | UserInput of obj
        | VerticalAlign of obj
        | Visibility of obj
        | VoiceBalance of obj
        | VoiceDuration of obj
        | VoiceFamily of obj
        | VoicePitch of obj
        | VoiceRange of obj
        | VoiceRate of obj
        | VoiceStress of obj
        | VoiceVolume of obj
        | WhiteSpace of obj
        | WhiteSpaceTreatment of obj
        | Widows of obj
        | Width of obj
        | WillChange of obj
        | WordBreak of obj
        | WordSpacing of obj
        | WordWrap of obj
        | WrapFlow of obj
        | WrapMargin of obj
        | WrapOption of obj
        | WritingMode of obj
        | ZIndex of obj
        | Zoom of obj
        /// If you are searching for a way to provide a value not supported by this DSL then use something like: CSSProp.Custom ("align-content", "center")
        | [<Erase>] Custom of string * obj

#if FABLE_COMPILER
    let inline Style (css: CSSProp list): HTMLAttr =
        !!("style", keyValueList CaseRules.LowerFirst css)

    let inline Data (key: string, value: obj): HTMLAttr =
        !!("data-" + key, value)
#endif

open Props
open Fable.Import.React

[<Erase>]
type HTMLNode =
| Text of string
| RawText of string
| Node of string * IProp seq * ReactElement seq
| List of ReactElement seq
| Empty
with interface ReactElement

[<Import("createElement", from="react")>]
let createElement(comp: obj, props: obj, [<ParamList>] children: obj) =
    HTMLNode.Empty :> ReactElement

[<StringEnum>]
type ServerElementType =
| Tag
| Fragment
| Component

let [<Literal>] private ChildrenName = "children"

module ServerRenderingInternal =

#if FABLE_COMPILER
    let inline createServerElement (tag: obj, props: obj, children: ReactElement seq, elementType: ServerElementType) =
        createElement(tag, props, children)
    let inline createServerElementByFn (f, props, children) =
        createElement(f, props, children)
#else
    let createServerElement (tag: obj, props: obj, children: ReactElement seq, elementType: ServerElementType) =
        match elementType with
        | ServerElementType.Tag ->
            HTMLNode.Node (string tag, props :?> IProp seq, children) :> ReactElement
        | ServerElementType.Fragment ->
            HTMLNode.List children :> ReactElement
        | ServerElementType.Component ->
            let tag = tag :?> System.Type
            let comp = System.Activator.CreateInstance(tag, props)
#if NETSTANDARD1_6
            let tag = tag.GetTypeInfo()
#endif
            let childrenProp = tag.GetProperty(ChildrenName)
            childrenProp.SetValue(comp, children |> Seq.toArray)
            let render = tag.GetMethod("render")
            render.Invoke(comp, null) :?> ReactElement

    let createServerElementByFn = fun (f, props, children) ->
#if NETSTANDARD1_6
        let propsType' = props.GetType()
        let propsType = propsType'.GetTypeInfo()
#else
        let propsType = props.GetType()
#endif
        let props =
            if propsType.GetProperty (ChildrenName) |> isNull then
                props
            else
                let values = ResizeArray<obj> ()
                let properties = propsType.GetProperties()
                for p in properties do
                    if p.Name = ChildrenName then
                        values.Add (children |> Seq.toArray)
                    else
                        values.Add (FSharpValue.GetRecordField(props, p))
#if NETSTANDARD1_6
                let propsType = propsType'
#endif
                FSharpValue.MakeRecord(propsType, values.ToArray()) :?> 'P
        f props

#endif

open ServerRenderingInternal

/// Instantiate an imported React component
let inline from<'P> (com: ComponentClass<'P>) (props: 'P) (children: ReactElement seq): ReactElement =
    createElement(com, props, children)

/// Instantiate a component from a type inheriting React.Component
/// Example: `ofType<MyComponent,_,_> { myProps = 5 } []`
let inline ofType<'T,'P,'S when 'T :> Component<'P,'S>> (props: 'P) (children: ReactElement seq): ReactElement =
#if FABLE_COMPILER
    createElement(jsConstructor<'T>, props, children)
#else
    createServerElement(typeof<'T>, props, children, ServerElementType.Component)
#endif


/// OBSOLETE: Use `ofType`
[<System.Obsolete("Use ofType")>]
let inline com<'T,'P,'S when 'T :> Component<'P,'S>> (props: 'P) (children: ReactElement seq): ReactElement =
    ofType<'T, 'P, 'S> props children

/// Instantiate a stateless component from a function
/// Example:
/// ```
/// let Hello (p: MyProps) = div [] [ofString ("Hello " + p.name)]
/// ofFunction Hello { name = "Maxime" } []
/// ```
let inline ofFunction<'P> (f: 'P -> ReactElement) (props: 'P) (children: ReactElement seq): ReactElement =
#if FABLE_COMPILER
    createElement(f, props, children)
#else
    createServerElementByFn(f, props, children)
#endif

/// OBSOLETE: Use `ofFunction`
[<System.Obsolete("Use ofFunction")>]
let inline fn<'P> (f: 'P -> ReactElement) (props: 'P) (children: ReactElement seq): ReactElement =
    ofFunction f props children

/// Instantiate an imported React component. The first two arguments must be string literals, "default" can be used for the first one.
/// Example: `ofImport "Map" "leaflet" { x = 10; y = 50 } []`
let inline ofImport<'P> (importMember: string) (importPath: string) (props: 'P) (children: ReactElement seq): ReactElement =
    createElement(import importMember importPath, props, children)

type ReactElementType<'props> = interface end

type ReactComponentType<'props> =
    inherit ReactElementType<'props>
    abstract displayName: string option with get, set

#if FABLE_COMPILER
/// Alias of `ofString`
let inline str (s: string): ReactElement = unbox s

/// Cast a string to a React element (erased in runtime)
let inline ofString (s: string): ReactElement = unbox s

/// Cast an option value to a React element (erased in runtime)
let inline ofOption (o: ReactElement option): ReactElement =
    match o with Some o -> o | None -> null // Option.toObj(o)

/// OBSOLETE: Use `ofOption`
[<System.Obsolete("Use ofOption")>]
let inline opt (o: ReactElement option): ReactElement = ofOption o

/// Cast an int to a React element (erased in runtime)
let inline ofInt (i: int): ReactElement = unbox i

/// Cast a float to a React element (erased in runtime)
let inline ofFloat (f: float): ReactElement = unbox f

/// Returns a list **from .render() method**
let inline ofList (els: ReactElement list): ReactElement = unbox(List.toArray els)

/// Returns an array **from .render() method**
let inline ofArray (els: ReactElement array): ReactElement = unbox els

<<<<<<< HEAD
/// A ReactElement when you don't want to render anything (null in javascript)
[<Emit("null")>]
let nothing: ReactElement = jsNative
=======
[<RequireQualifiedAccess>]
module ReactElementType =
    let inline ofComponent<'comp, 'props, 'state when 'comp :> Component<'props, 'state>> : ReactComponentType<'props> =
        unbox jsConstructor<'comp>

    let inline ofFunction<'props> (f: 'props -> ReactElement) : ReactComponentType<'props> =
        unbox f

    let inline ofHtmlElement<'props> (name: string): ReactElementType<'props> =
        unbox name

    /// Create a ReactElement to be rendered from an element type, props and children
    let inline create<'props> (comp: ReactElementType<'props>) (props: 'props) (children: ReactElement seq): ReactElement =
        createElement(comp, props, children)

type PropsEqualityComparison<'props> = 'props -> 'props -> bool

[<Import("memo", from="react")>]
let private reactMemo<'props> (render: 'props -> ReactElement) : ReactComponentType<'props> =
    jsNative

/// React.memo is a higher order component. It’s similar to React.PureComponent but for function components instead of
/// classes.
///
/// If your function component renders the same result given the same props, you can wrap it in a call to React.memo
/// for a performance boost in some cases by memoizing the result. This means that React will skip rendering the
/// component, and reuse the last rendered result.
///
/// By default it will only shallowly compare complex objects in the props object. If you want control over the
/// comparison, you can use `memoWith`.
let memo<'props> (name: string) (render: 'props -> ReactElement) : ReactComponentType<'props> =
    render?displayName <- name
    reactMemo(render)

[<Import("memo", from="react")>]
let private reactMemoWith<'props> (render: 'props -> ReactElement, areEqual: PropsEqualityComparison<'props>) : ReactComponentType<'props> =
    jsNative

/// React.memo is a higher order component. It’s similar to React.PureComponent but for function components instead of
/// classes.
///
/// If your function component renders the same result given the same props, you can wrap it in a call to React.memo
/// for a performance boost in some cases by memoizing the result. This means that React will skip rendering the
/// component, and reuse the last rendered result.
///
/// This version allow you to control the comparison used instead of the default shallow one by provide a custom
/// comparison function.
let memoWith<'props> (name: string) (areEqual: PropsEqualityComparison<'props>) (render: 'props -> ReactElement) : ReactComponentType<'props> =
    render?displayName <- name
    reactMemoWith(render, areEqual)

/// Create a ReactElement to be rendered from an element type, props and children
let inline ofElementType<'props> (comp: ReactElementType<'props>) (props: 'props) (children: ReactElement seq): ReactElement =
    ReactElementType.create comp props children
>>>>>>> 4a0a4c50

#else
/// Alias of `ofString`
let inline str (s: string): ReactElement = HTMLNode.Text s :> ReactElement

/// Cast a string to a React element (erased in runtime)
let inline ofString (s: string): ReactElement = str s

/// Cast an option value to a React element (erased in runtime)
let inline ofOption (o: ReactElement option): ReactElement =
    match o with Some o -> o | None -> null // Option.toObj(o)

/// OBSOLETE: Use `ofOption`
[<System.Obsolete("Use ofOption")>]
let inline opt (o: ReactElement option): ReactElement = ofOption o

/// Cast an int to a React element (erased in runtime)
let inline ofInt (i: int): ReactElement = HTMLNode.RawText (string i) :> ReactElement

/// Cast a float to a React element (erased in runtime)
let inline ofFloat (f: float): ReactElement = HTMLNode.RawText (string f) :> ReactElement

/// Returns a list **from .render() method**
let inline ofList (els: ReactElement list): ReactElement = HTMLNode.List els :> ReactElement

/// Returns an array **from .render() method**
let inline ofArray (els: ReactElement array): ReactElement = HTMLNode.List els :> ReactElement

/// A ReactElement when you don't want to render anything (null in javascript)
let nothing: ReactElement = HTMLNode.Empty :> ReactElement

#endif


/// Instantiate a DOM React element
let inline domEl (tag: string) (props: IHTMLProp seq) (children: ReactElement seq): ReactElement =
#if FABLE_COMPILER
    createElement(tag, keyValueList CaseRules.LowerFirst props, children)
#else
    createServerElement(tag, (props |> Seq.cast<IProp>), children, ServerElementType.Tag)
#endif

/// Instantiate a DOM React element (void)
let inline voidEl (tag: string) (props: IHTMLProp seq) : ReactElement =
#if FABLE_COMPILER
    createElement(tag, keyValueList CaseRules.LowerFirst props, [])
#else
    createServerElement(tag, (props |> Seq.cast<IProp>), [], ServerElementType.Tag)
#endif

/// Instantiate an SVG React element
let inline svgEl (tag: string) (props: IProp seq) (children: ReactElement seq): ReactElement =
#if FABLE_COMPILER
    createElement(tag, keyValueList CaseRules.LowerFirst props, children)
#else
    createServerElement(tag, (props |> Seq.cast<IProp>), children, ServerElementType.Tag)
#endif

/// Instantiate a React fragment
let inline fragment (props: IFragmentProp seq) (children: ReactElement seq): ReactElement =
#if FABLE_COMPILER
    createElement(jsConstructor<Fragment>, keyValueList CaseRules.LowerFirst props, children)
#else
    createServerElement(typeof<Fragment>, (props |> Seq.cast<IProp>), children, ServerElementType.Fragment)
#endif

// Standard elements
let inline a b c = domEl "a" b c
let inline abbr b c = domEl "abbr" b c
let inline address b c = domEl "address" b c
let inline article b c = domEl "article" b c
let inline aside b c = domEl "aside" b c
let inline audio b c = domEl "audio" b c
let inline b b' c = domEl "b" b' c
let inline bdi b c = domEl "bdi" b c
let inline bdo b c = domEl "bdo" b c
let inline big b c = domEl "big" b c
let inline blockquote b c = domEl "blockquote" b c
let inline body b c = domEl "body" b c
let inline button b c = domEl "button" b c
let inline canvas b c = domEl "canvas" b c
let inline caption b c = domEl "caption" b c
let inline cite b c = domEl "cite" b c
let inline code b c = domEl "code" b c
let inline colgroup b c = domEl "colgroup" b c
let inline data b c = domEl "data" b c
let inline datalist b c = domEl "datalist" b c
let inline dd b c = domEl "dd" b c
let inline del b c = domEl "del" b c
let inline details b c = domEl "details" b c
let inline dfn b c = domEl "dfn" b c
let inline dialog b c = domEl "dialog" b c
let inline div b c = domEl "div" b c
let inline dl b c = domEl "dl" b c
let inline dt b c = domEl "dt" b c
let inline em b c = domEl "em" b c
let inline fieldset b c = domEl "fieldset" b c
let inline figcaption b c = domEl "figcaption" b c
let inline figure b c = domEl "figure" b c
let inline footer b c = domEl "footer" b c
let inline form b c = domEl "form" b c
let inline h1 b c = domEl "h1" b c
let inline h2 b c = domEl "h2" b c
let inline h3 b c = domEl "h3" b c
let inline h4 b c = domEl "h4" b c
let inline h5 b c = domEl "h5" b c
let inline h6 b c = domEl "h6" b c
let inline head b c = domEl "head" b c
let inline header b c = domEl "header" b c
let inline hgroup b c = domEl "hgroup" b c
let inline html b c = domEl "html" b c
let inline i b c = domEl "i" b c
let inline iframe b c = domEl "iframe" b c
let inline ins b c = domEl "ins" b c
let inline kbd b c = domEl "kbd" b c
let inline label b c = domEl "label" b c
let inline legend b c = domEl "legend" b c
let inline li b c = domEl "li" b c
let inline main b c = domEl "main" b c
let inline map b c = domEl "map" b c
let inline mark b c = domEl "mark" b c
let inline menu b c = domEl "menu" b c
let inline meter b c = domEl "meter" b c
let inline nav b c = domEl "nav" b c
let inline noscript b c = domEl "noscript" b c
let inline ``object`` b c = domEl "object" b c
let inline ol b c = domEl "ol" b c
let inline optgroup b c = domEl "optgroup" b c
let inline option b c = domEl "option" b c
let inline output b c = domEl "output" b c
let inline p b c = domEl "p" b c
let inline picture b c = domEl "picture" b c
let inline pre b c = domEl "pre" b c
let inline progress b c = domEl "progress" b c
let inline q b c = domEl "q" b c
let inline rp b c = domEl "rp" b c
let inline rt b c = domEl "rt" b c
let inline ruby b c = domEl "ruby" b c
let inline s b c = domEl "s" b c
let inline samp b c = domEl "samp" b c
let inline script b c = domEl "script" b c
let inline section b c = domEl "section" b c
let inline select b c = domEl "select" b c
let inline small b c = domEl "small" b c
let inline span b c = domEl "span" b c
let inline strong b c = domEl "strong" b c
let inline style b c = domEl "style" b c
let inline sub b c = domEl "sub" b c
let inline summary b c = domEl "summary" b c
let inline sup b c = domEl "sup" b c
let inline table b c = domEl "table" b c
let inline tbody b c = domEl "tbody" b c
let inline td b c = domEl "td" b c
let inline textarea b c = domEl "textarea" b c
let inline tfoot b c = domEl "tfoot" b c
let inline th b c = domEl "th" b c
let inline thead b c = domEl "thead" b c
let inline time b c = domEl "time" b c
let inline title b c = domEl "title" b c
let inline tr b c = domEl "tr" b c
let inline u b c = domEl "u" b c
let inline ul b c = domEl "ul" b c
let inline var b c = domEl "var" b c
let inline video b c = domEl "video" b c

// Void element
let inline area b = voidEl "area" b
let inline ``base`` b = voidEl "base" b
let inline br b = voidEl "br" b
let inline col b = voidEl "col" b
let inline embed b = voidEl "embed" b
let inline hr b = voidEl "hr" b
let inline img b = voidEl "img" b
let inline input b = voidEl "input" b
let inline keygen b = voidEl "keygen" b
let inline link b = voidEl "link" b
let inline menuitem b = voidEl "menuitem" b
let inline meta b = voidEl "meta" b
let inline param b = voidEl "param" b
let inline source b = voidEl "source" b
let inline track b = voidEl "track" b
let inline wbr b = voidEl "wbr" b

// SVG elements
let inline svg b c = svgEl "svg" b c
let inline circle b c = svgEl "circle" b c
let inline clipPath b c = svgEl "clipPath" b c
let inline defs b c = svgEl "defs" b c
let inline ellipse b c = svgEl "ellipse" b c
let inline g b c = svgEl "g" b c
let inline image b c = svgEl "image" b c
let inline line b c = svgEl "line" b c
let inline linearGradient b c = svgEl "linearGradient" b c
let inline mask b c = svgEl "mask" b c
let inline path b c = svgEl "path" b c
let inline pattern b c = svgEl "pattern" b c
let inline polygon b c = svgEl "polygon" b c
let inline polyline b c = svgEl "polyline" b c
let inline radialGradient b c = svgEl "radialGradient" b c
let inline rect b c = svgEl "rect" b c
let inline stop b c = svgEl "stop" b c
let inline text b c = svgEl "text" b c
let inline tspan b c = svgEl "tspan" b c

// Class list helpers
let classBaseList std classes =
    classes
    |> List.fold (fun complete -> function | (name,true) -> complete + " " + name | _ -> complete) std
    |> ClassName

let classList classes = classBaseList "" classes

/// Finds a DOM element by its ID and mounts the React element there
let inline mountById (domElId: string) (reactEl: ReactElement): unit =
    ReactDom.render(reactEl, Browser.document.getElementById(domElId))

/// Finds the first DOM element matching a CSS selector and mounts the React element there
let inline mountBySelector (domElSelector: string) (reactEl: ReactElement): unit =
    ReactDom.render(reactEl, Browser.document.querySelector(domElSelector))

type Fable.Import.React.FormEvent with
    /// Access the value from target
    /// Equivalent to `(this.target :?> Browser.HTMLInputElement).value`
    member this.Value =
        (this.target :?> Browser.HTMLInputElement).value

    /// Access the checked property from target
    /// Equivalent to `(this.target :?> Browser.HTMLInputElement).checked`
    member this.Checked =
        (this.target :?> Browser.HTMLInputElement).``checked``

// Helpers for ReactiveComponents (see #44)
module ReactiveComponents =
    type Props<'P, 'S, 'Msg> = {
        key: string
        props: 'P
        update: 'Msg -> 'S -> 'S
        view: Model<'P, 'S> -> ('Msg->unit) -> ReactElement
        init: 'P -> 'S
    }

    and State<'T> = {
        value: 'T
    }

    and Model<'P, 'S> = {
        props: 'P
        state: 'S
        children: ReactElement[]
    }

open ReactiveComponents

type ReactiveCom<'P, 'S, 'Msg>(initProps) =
    inherit Component<Props<'P, 'S, 'Msg>, State<'S>>(initProps)
    do base.setInitState { value = initProps.init(initProps.props) }

    override this.render() =
        let model =
            { props = this.props.props
              state = this.state.value
              children = this.children }
        this.props.view model (fun msg ->
            let newState = this.props.update msg this.state.value
            this.setState(fun _ _ -> { value = newState }))

/// Renders a stateful React component from functions similar to Elmish
///  * `init` - Initializes component state with given props
///  * `update` - Updates the state when `dispatch` is triggered
///  * `view` - Render function, receives a `ReactiveComponents.Model` object and a `dispatch` function
///  * `key` - The key is necessary to identify React elements in a list, an empty string can be passed otherwise
///  * `props` - External properties passed to the component each time it's rendered, usually from its parent
///  * `children` - A list of children React elements
let reactiveCom<'P, 'S, 'Msg>
        (init: 'P -> 'S)
        (update: 'Msg -> 'S -> 'S)
        (view: Model<'P, 'S> -> ('Msg->unit) -> ReactElement)
        (key: string)
        (props: 'P)
        (children: ReactElement seq): ReactElement =
    ofType<ReactiveCom<'P, 'S, 'Msg>, Props<'P, 'S, 'Msg>, State<'S>>
        { key=key; props=props; update=update; view=view; init=init }
        children<|MERGE_RESOLUTION|>--- conflicted
+++ resolved
@@ -884,11 +884,10 @@
 /// Returns an array **from .render() method**
 let inline ofArray (els: ReactElement array): ReactElement = unbox els
 
-<<<<<<< HEAD
 /// A ReactElement when you don't want to render anything (null in javascript)
 [<Emit("null")>]
 let nothing: ReactElement = jsNative
-=======
+
 [<RequireQualifiedAccess>]
 module ReactElementType =
     let inline ofComponent<'comp, 'props, 'state when 'comp :> Component<'props, 'state>> : ReactComponentType<'props> =
@@ -943,7 +942,6 @@
 /// Create a ReactElement to be rendered from an element type, props and children
 let inline ofElementType<'props> (comp: ReactElementType<'props>) (props: 'props) (children: ReactElement seq): ReactElement =
     ReactElementType.create comp props children
->>>>>>> 4a0a4c50
 
 #else
 /// Alias of `ofString`
