--- conflicted
+++ resolved
@@ -708,18 +708,14 @@
         | WritingMode of obj
         | ZIndex of obj
         | Zoom of obj
-<<<<<<< HEAD
-        interface ICSSProp
-        /// If you are searching for a way to provide a value not supported by this DSL then use something like: CSSProp.Custom "align-content" "center"
-        static member inline Custom (key: string) (value: obj) : ICSSProp = !!(key, value)
-=======
+        /// If you are searching for a way to provide a value not supported by this DSL then use something like: CSSProp.Custom ("align-content", "center")
+        static member inline Custom (key: string, value: obj) : CSSProp = !!(key, value)
 
     let inline Style (css: CSSProp list): HTMLAttr =
         !!("style", keyValueList CaseRules.LowerFirst css)
 
     let inline Data(key: string, value: obj): IHTMLProp =
         !!("data-" + key, value)
->>>>>>> 084ec4c8
 
 open Props
 open Fable.Import.React
